#include <Python.h>
#include <structmember.h>

#include <numpy/arrayobject.h>
#include <iostream>

#include "pygpu_ndarray.h"
#include "pygpu_language.h"

/////////////////////////
// Static helper methods
/////////////////////////

static void
PyGpuNdArray_null_init(PyGpuNdArrayObject *self)
{
    DPRINTF("PyGpuNdArrayObject_null_init\n");

    PyGpuNdArray_DATA(self) = NULL;
    PyGpuNdArray_OFFSET(self) = 0;
    PyGpuNdArray_NDIM(self) = -1;
    self->base = NULL;
    PyGpuNdArray_DIMS(self) = NULL;
    PyGpuNdArray_STRIDES(self) = NULL;
    PyGpuNdArray_FLAGS(self) = NPY_DEFAULT;
    self->descr = NULL;

    self->data_allocated = 0;
}



/////////////////////////////
// Satisfying reqs to be Type
/////////////////////////////

//DON'T use directly(if their is other PyGpuNdArrayObject that point to it, it will cause problem)! use Py_DECREF() instead
static void
PyGpuNdArrayObject_dealloc(PyGpuNdArrayObject* self)
{
    DPRINTF("PyGpuNdArrayObject_dealloc\n");
    DPRINTF("PyGpuNdArrayObject dealloc %p %d %p\n", self, self->data_allocated, PyGpuNdArray_DATA(self));

    if(self->ob_refcnt>1)
      printf("WARNING:PyGpuNdArrayObject_dealloc called when their is still active reference to it.\n");

    if (self->data_allocated){
        assert(PyGpuNdArray_DATA(self));
        if (PyGpuNdArray_DATA(self)){
            if (device_free(PyGpuNdArray_DATA(self))){
	      fprintf(stderr,
		  "!!!! error freeing device memory %p (self=%p)\n",
		  PyGpuNdArray_DATA(self), self);
	    }
	    PyGpuNdArray_DATA(self) = NULL;
	}
    }
    PyGpuNdArray_OFFSET(self) = 0;
    PyGpuNdArray_NDIM(self) = -1;
    Py_XDECREF(self->base);
    self->base = NULL;
    if (PyGpuNdArray_DIMS(self)){
        free(PyGpuNdArray_DIMS(self));
        PyGpuNdArray_DIMS(self) = NULL;
    }
    if (PyGpuNdArray_STRIDES(self)){
        free(PyGpuNdArray_STRIDES(self));
        PyGpuNdArray_STRIDES(self) = NULL;
    }
    PyGpuNdArray_FLAGS(self) = NPY_DEFAULT;
    //Py_XDECREF(self->descr);//TODO: How to handle the refcont on this object?
    self->descr = NULL;
    self->data_allocated = 0;

    self->ob_type->tp_free((PyObject*)self);
    --_outstanding_mallocs[1];
    DPRINTF("device_malloc_counts: (device) %i (obj) %i\n",
            _outstanding_mallocs[0],
            _outstanding_mallocs[1]);
    DPRINTF("PyGpuNdArrayObject_dealloc end\n");
}

static PyObject *
PyGpuNdArray_new(PyTypeObject *type, PyObject *args, PyObject *kwds)
{
    DPRINTF("PyGpuNdArray_new\n");
    PyGpuNdArrayObject *self;

    self = (PyGpuNdArrayObject *)type->tp_alloc(type, 0);
    if (self != NULL){
        PyGpuNdArray_null_init(self);
        ++_outstanding_mallocs[1];
    }
    DPRINTF("PyGpuNdArray_new end %p\n", self);
    return (PyObject *)self;
}

static int
PyGpuNdArray_init(PyGpuNdArrayObject *self, PyObject *args, PyObject *kwds)
{
    DPRINTF("PyGpuNdArray_init\n");
    PyObject *arr=NULL;

    if (! PyArg_ParseTuple(args, "O", &arr))
        return -1;
    if (! PyArray_Check(arr)){
        PyErr_SetString(PyExc_TypeError, "PyGpuNdArrayObject_init: PyArray or PyGpuNdArrayObject arg required");
        return -1;
    }

    // TODO: We must create a new copy of the PyArray_Descr(or this only increment the refcount?) or still the reference?
    PyArray_Descr * type = PyArray_DescrFromType(PyArray_TYPE(arr));
    self->descr = type;
    Py_XINCREF(self->descr);//TODO: How to handle the refcont on this object?
    int rval = PyGpuNdArray_CopyFromArray(self, (PyArrayObject*)arr);
    DPRINTF("PyGpuNdArray_init: end %p type=%p\n", self, self->descr);
    return rval;
}


int
PyGpuNdArray_CopyFromArray(PyGpuNdArrayObject * self, PyArrayObject*obj)
{
    DPRINTF("PyGpuNdArray_CopyFromArray: start descr=%p\n", self->descr);
    //modif done to the new array won't be updated!
    assert(!PyGpuNdArray_CHKFLAGS(self, NPY_UPDATEIFCOPY));
    //Aligned are not tested, so don't allow it for now
    assert(PyGpuNdArray_CHKFLAGS(self, NPY_ALIGNED));

    int typenum = PyArray_TYPE(obj);
    PyObject * py_src = NULL;
    if (PyArray_ISONESEGMENT(obj)) {
        Py_INCREF(obj);
        py_src = (PyObject *) obj;
    }else{
        py_src = PyArray_ContiguousFromAny((PyObject*)obj, typenum,
                                           PyArray_NDIM(obj),
                                           PyArray_NDIM(obj));
    }
    DPRINTF("PyGpuNdArray_CopyFromArray: contiguous!\n");
    if (!py_src) {
        return -1;
    }

    int err;
    if(PyArray_ISFORTRAN(obj) && ! PyArray_ISCONTIGUOUS(obj)){
        DPRINTF("PyGpuNdArray_CopyFromArray: fortran!\n");
        err = PyGpuNdArray_alloc_contiguous(self, obj->nd, obj->dimensions,
                                            NPY_FORTRANORDER);
    }else{
        err = PyGpuNdArray_alloc_contiguous(self, obj->nd, obj->dimensions);
    }
    if (err) {
        return err;
    }

    //check that the flag are the same
    if (PyArray_ISCONTIGUOUS(py_src) != PyGpuNdArray_ISCONTIGUOUS(self) &&
        PyArray_ISFORTRAN(obj) && 0) {
        PyErr_Format(PyExc_RuntimeError, "ISCONTIGUOUS %d %d\n", PyArray_ISCONTIGUOUS(py_src), PyGpuNdArray_ISCONTIGUOUS(self));
        return -1;
    }
    assert(PyArray_ISCONTIGUOUS(py_src) == PyGpuNdArray_ISCONTIGUOUS(self) ||
           PyArray_ISFORTRAN(obj));
    assert(PyArray_ISFORTRAN(py_src) == PyGpuNdArray_ISFORTRAN(self));
    assert(PyArray_ISALIGNED(py_src) == PyGpuNdArray_ISALIGNED(self));

    // New memory, so we should own it.
    assert(PyGpuNdArray_CHKFLAGS(self, NPY_OWNDATA));
    // New memory, so it should be writable
    assert(PyGpuNdArray_ISWRITEABLE(self));

    err = PyGpuMemcpy(PyGpuNdArray_DATA(self),
                      PyArray_DATA(py_src),
                      PyGpuNdArray_OFFSET(self),
                      PyArray_SIZE(py_src) * PyArray_ITEMSIZE(py_src),
                      PyGpuHostToDevice);
    if (err) {
        Py_DECREF(py_src);
        return -1;
    }
    Py_DECREF(py_src);
    DPRINTF("PyGpuNdArray_CopyFromArray: end\n");
    return 0;
}

static PyObject * PyGpuNdArray_copy(PyObject * self, PyObject *args,
                                    PyObject *kargs)
{
    DPRINTF("PyGpuNdArray_copy start\n");
    static const char *kwlist[] = {"order", NULL};
    NPY_ORDER order = PyArray_CORDER;
    bool fortran = false;

    if(!PyGpuNdArray_Check(self)){
        PyErr_SetString(PyExc_ValueError, "PyGpuNdArray_copy: expected a PyGpuNdArrayObject.");
        return NULL;
    }

    DPRINTF("PyGpuNdArray_copy before parse inputs\n");
    if (!PyArg_ParseTupleAndKeywords(args, kargs, "|O&",
                                     (char**)kwlist,
                                     PyArray_OrderConverter,
                                     &order)) {
        DPRINTF("PyGpuNdArray_copy start1.2\n");
        return NULL;
    }
    DPRINTF("PyGpuNdArray_copy after parse inputs\n");

    DPRINTF("PyGpuNdArray_copy before copy\n");
    PyObject *ret = PyGpuNdArray_Copy((PyGpuNdArrayObject*)self, order);
    DPRINTF("PyGpuNdArray_copy end\n");
    return ret;
}

static PyObject * PyGpuNdArray_Copy(PyGpuNdArrayObject * self, NPY_ORDER order)
{
    DPRINTF("PyGpuNdArray_Copy start\n");
    PyObject * rval = PyGpuNdArray_New();
    //TODO find how to refcount descr.
    PyGpuNdArray_DESCR(rval) = PyGpuNdArray_DESCR(self);
    if ((!rval) || (-1 == PyGpuNdArray_NDIM(self))) {
        return rval;
    }
    if (PyGpuNdArray_alloc_contiguous((PyGpuNdArrayObject*)rval,
                                      PyGpuNdArray_NDIM(self),
                                      PyGpuNdArray_DIMS(self),
                                      order)) {
        Py_DECREF(rval);
        return NULL;
    }

    if (PyGpuNdArray_CopyFromPyGpuNdArray((PyGpuNdArrayObject*)rval, self)) {
        Py_DECREF(rval);
        return NULL;
    }
    if (order == NPY_F_CONTIGUOUS)
        PyGpuNdArray_FLAGS(self) |= NPY_F_CONTIGUOUS;

#ifdef DEBUG
    PyGpuNdArray_fprint(stderr, self);
    PyGpuNdArray_fprint(stderr, (PyGpuNdArrayObject *)rval);
#endif
    DPRINTF("PyGpuNdArray_Copy end\n");
    return rval;
}

PyObject * PyGpuNdArray_DeepCopy(PyGpuNdArrayObject * self, PyObject * memo)
{
    assert(PyDict_Check(memo));
    PyObject * selfkey = PyInt_FromLong((long)self);
    assert(selfkey);

    if (PyDict_Contains(memo, selfkey)) {
        PyObject * rval = PyDict_GetItem(memo, selfkey);
        Py_DECREF(selfkey);
        Py_XINCREF(rval);
        return rval;
    } else {
        DPRINTF("PyGpuNdArray_DeepCopy: startd deepcopy\n");
        PyObject * rval = PyGpuNdArray_Copy(self);
        if (NULL == rval) {
            Py_DECREF(selfkey);
            return NULL;
        }

        DPRINTF("DeepCopy created %p\n", rval);
        DPRINTF("DeepCopy created %p %p\n", PyGpuNdArray_DESCR(rval), PyGpuNdArray_DATA(rval));
        if (PyDict_SetItem(memo, selfkey, rval)) {
            Py_DECREF(rval);
            Py_DECREF(selfkey);
            return NULL;
        }
        Py_DECREF(selfkey);
        DPRINTF("PyGpuNdArray_DeepCopy: startd end\n");
        return rval;
    }
}

PyObject * PyGpuNdArray_View(PyGpuNdArrayObject * self)
{
    PyGpuNdArrayObject * rval = (PyGpuNdArrayObject*)PyGpuNdArray_New(PyGpuNdArray_NDIM(self));
    if (!rval || PyGpuNdArray_set_data(rval, PyGpuNdArray_DATA(self),
                              (PyObject *)self, PyGpuNdArray_OFFSET(self))) {
        Py_XDECREF(rval);
        DPRINTF("PyGpuNdArray_View: no rval or PyGpuNdArray_set_data "
                "failed: self=%p, rval=%p rval_base=%p\n",
                self, rval, rval->base);
        return NULL;
    } else {
        for (int i = 0; i < PyGpuNdArray_NDIM(self); ++i) {
            PyGpuNdArray_DIM(rval, i) = PyGpuNdArray_DIMS(self)[i];
            PyGpuNdArray_STRIDE(rval, i) = PyGpuNdArray_STRIDES(self)[i];
        }
    }
    DPRINTF("PyGpuNdArray_View: self=%p, self->base=%p"
            " rval=%p rval->base=%p\n",
            self, self->base, rval, rval->base);
    //TODO: find how to refcount on the descr!
    //Py_INCREF(PyGpuNdArray_DESCR(self));
    PyGpuNdArray_DESCR(rval) = PyGpuNdArray_DESCR(self);
    PyGpuNdArray_FLAGS(rval) = PyGpuNdArray_FLAGS(self);
    PyGpuNdArray_FLAGS(rval) &= ~NPY_OWNDATA;
    

    return (PyObject*)rval;
}

//updated for offset
PyObject * PyGpuNdArray_CreateArrayObj(PyGpuNdArrayObject * self)
{
    DPRINTF("PyGpuNdArray_CreateArrayObj\n");

    if(PyGpuNdArray_NDIM(self)>=0 && PyGpuNdArray_SIZE(self)==0){
      npy_intp * npydims = (npy_intp*)malloc(PyGpuNdArray_NDIM(self) * sizeof(npy_intp));
      assert (npydims);
      for (int i = 0; i < PyGpuNdArray_NDIM(self); ++i)
	npydims[i] = (npy_intp)(PyGpuNdArray_DIMS(self)[i]);

      // Numpy will do a decref on the description.
      Py_INCREF(PyGpuNdArray_DESCR(self));

      // We can't use PyArray_{Empty,EMPTY} as they segfault when size == 0
      PyObject * rval = PyArray_NewFromDescr(&PyArray_Type,
                                             PyGpuNdArray_DESCR(self),
                                             PyGpuNdArray_NDIM(self),
                                             npydims,
                                             NULL,
                                             NULL,
                                             0,
                                             NULL);

      free(npydims);
      if (!rval){
        return NULL;
      }
      assert (PyArray_ITEMSIZE(rval) == PyGpuNdArray_ITEMSIZE(self));
      return rval;
    }
    if ((PyGpuNdArray_NDIM(self) < 0) || (PyGpuNdArray_DATA(self) == 0)) {
        PyErr_SetString(PyExc_ValueError, "can't copy from un-initialized PyGpuNdArray");
        return NULL;
    }
    PyGpuNdArrayObject * contiguous_self = NULL;
    bool pos_stride = true;
    for (int i = 0; i < PyGpuNdArray_NDIM(self); ++i)
        if (PyGpuNdArray_STRIDE(self,i)<0)
            pos_stride = false;
    if (PyGpuNdArray_ISONESEGMENT(self) && pos_stride) {
        contiguous_self = self;
        Py_INCREF(contiguous_self);
        DPRINTF("PyGpuNdArray_CreateArrayObj: gpu array already contiguous %p\n", contiguous_self);
        //}else if(PyGpuNdArray_ISONESEGMENT(self)){
        //TODO implement special object handling to speed up transfer
        //  DPRINTF("CreateArrayObj one segment, with special handling %p\n", contiguous_self);
        //PyErr_SetString(PyExc_ValueError, "PyGpuNdArray_CreateArrayObj: Need PyGpuNdArray_Copy or some other nd array mandling to transfer contiguous bloc with negative stride.");
        //return NULL;
    } else {
        contiguous_self = (PyGpuNdArrayObject*)PyGpuNdArray_Copy(self);
        DPRINTF("CreateArrayObj created contiguous %p\n", contiguous_self);
    }
    if (!contiguous_self) {
        return NULL;
    }

    npy_intp * npydims = (npy_intp*)malloc(PyGpuNdArray_NDIM(self) * sizeof(npy_intp));
    assert (npydims);
    for (int i = 0; i < PyGpuNdArray_NDIM(self); ++i) npydims[i] = (npy_intp)(PyGpuNdArray_DIMS(self)[i]);
    Py_INCREF(PyGpuNdArray_DESCR(self));
    PyObject * rval = PyArray_Empty(PyGpuNdArray_NDIM(self),
				    npydims,
				    PyGpuNdArray_DESCR(self),
				    PyGpuNdArray_ISFORTRAN(self));
    free(npydims);
    if (!rval) {
        Py_DECREF(contiguous_self);
        return NULL;
    }

    int err = PyGpuMemcpy(PyArray_DATA(rval),
                          PyGpuNdArray_DATA(contiguous_self),
                          PyGpuNdArray_OFFSET(contiguous_self),
                          PyArray_SIZE(rval) * PyArray_ITEMSIZE(rval),
                          PyGpuDeviceToHost);
    if (err) {
        Py_DECREF(contiguous_self);
        Py_DECREF(rval);
        rval = NULL;
    }
    Py_DECREF(contiguous_self);
    return rval;
}

static PyObject *
PyGpuNdArray_Empty(int nd, npy_intp* dims, PyArray_Descr* dtype, int fortran)
{
    DPRINTF("PyGpuNdArray_Empty: start!\n");
    PyGpuNdArrayObject* rval = (PyGpuNdArrayObject*)PyGpuNdArray_New();
    PyGpuNdArray_DESCR(rval) = dtype;
    if (!rval) {
        DPRINTF("PyGpuNdArray_Empty: fail!\n");
        return NULL;
    }
    NPY_ORDER order = NPY_CORDER;
    if (fortran!=0)
        order = NPY_FORTRANORDER;

    if (PyGpuNdArray_alloc_contiguous(rval, nd, dims, order)) {
        Py_DECREF(rval);
        return NULL;
    }

    DPRINTF("PyGpuNdArray_Empty: end!\n");
    return (PyObject*) rval;
}

//DONE: dtype, offset not needed, flags
static PyObject * 
PyGpuNdArray_Zeros(int nd, npy_intp* dims, PyArray_Descr* dtype, int fortran)
{
    DPRINTF("PyGpuNdArray_Zeros: start!\n");
    PyObject * rval = PyGpuNdArray_Empty(nd, dims, dtype, fortran);
    if (!rval) {
        return rval;
    }

    int total_elements = 1;
    for(int i=0;i<nd;i++)
      total_elements*=dims[i];

    // total_elements now contains the size of the array, in reals
    int total_size = total_elements * dtype->elsize;
    
    // Fill with zeros
    int err = PyGpuMemset(PyGpuNdArray_DATA(rval), 0, total_size);
    if (err) {
        Py_DECREF(rval);
        return NULL;
    }

    DPRINTF("PyGpuNdArray_Zeros: end!\n");
    return (PyObject*) rval;
}

// declared as a static method (hence "dummy" is not used)
// numpy.zeros(shape, dtype=float, order='C')
static PyObject * 
PyGpuNdArray_zeros(PyObject* dummy, PyObject* args, PyObject *kargs)
{
    static const char *kwlist[] = {"shape","dtype","order",NULL}; /* XXX ? */
    PyArray_Descr *typecode = NULL;
    PyObject * shape = NULL;
    NPY_ORDER order = PyArray_CORDER;
    bool fortran = false;
    PyObject *ret = NULL;

    if (!PyArg_ParseTupleAndKeywords(args, kargs, "O|O&O&",
                                     (char**)kwlist,
	                             &shape,
                                     PyArray_DescrConverter,
                                     &typecode,
                                     PyArray_OrderConverter,
                                     &order)) {
        Py_XDECREF(typecode);
        Py_XDECREF(shape);
        return ret;
    }
    if (order == PyArray_FORTRANORDER) {
        fortran = true;
    }
    else {
        fortran = false;
    }

    if(!PySequence_Check(shape))
    {
        PyErr_SetString(PyExc_TypeError, "shape argument must be a sequence");
        return NULL;
    }

    if (!typecode)
        typecode = PyArray_DescrFromType(NPY_FLOAT64);

    int shplen = PySequence_Length(shape);

    if (shplen == 0)
    {
        return PyGpuNdArray_Zeros(0, NULL, typecode, fortran);
    }

    npy_intp* newdims = (npy_intp *)malloc(sizeof(npy_intp) * shplen);

    if (!newdims)
    {
        PyErr_SetString(PyExc_MemoryError,
            "PyGpuNdArray_Zeros: Failed to allocate temporary space");
        return NULL;
    }

    // start from the end to compute strides
    for (int i = shplen-1; i >= 0; --i)
    {
        PyObject* shp_el_obj = PySequence_GetItem(shape, i);
        if(shp_el_obj == NULL)
        {
            // shouldn't happen since we checked length before...
            PyErr_SetString(PyExc_RuntimeError, "PyGpuNdArray_Zeros: Index out of bound in sequence");
            free(newdims);
            return NULL;
        }

        int shp_el = PyInt_AsLong(shp_el_obj);
        Py_DECREF(shp_el_obj);

        newdims[i] = shp_el;
    }

    PyObject* rval = PyGpuNdArray_Zeros(shplen, newdims, typecode, fortran);

    free(newdims);

    return (PyObject*)rval;
}

// declared as a static method (hence "dummy" is not used)
// numpy.empty(shape, dtype=float, order='C')
static PyObject * 
PyGpuNdArray_empty(PyObject* dummy, PyObject* args, PyObject *kargs)
{
    static const char *kwlist[] = {"shape","dtype","order",NULL}; /* XXX ? */
    PyArray_Descr *typecode = NULL;
    PyObject * shape = NULL;
    NPY_ORDER order = PyArray_CORDER;
    bool fortran = false;
    PyObject *ret = NULL;

    if (!PyArg_ParseTupleAndKeywords(args, kargs, "O|O&O&",
                                     (char **)kwlist,
	                             &shape,
                                     PyArray_DescrConverter,
                                     &typecode,
                                     PyArray_OrderConverter,
                                     &order)) {
        Py_XDECREF(typecode);
        Py_XDECREF(shape);
        return ret;
    }
    if (order == PyArray_FORTRANORDER) {
        fortran = true;
    }
    else {
        fortran = false;
    }

    if(!PySequence_Check(shape))
    {
        PyErr_SetString(PyExc_TypeError, "shape argument must be a sequence");
        return NULL;
    }

    if (!typecode)
        typecode = PyArray_DescrFromType(NPY_FLOAT64);

    int shplen = PySequence_Length(shape);

    if (shplen == 0)
    {
        return PyGpuNdArray_Empty(0, NULL, typecode, fortran);
    }

    npy_intp* newdims = (npy_intp *)malloc(sizeof(npy_intp) * shplen);

    if (!newdims)
    {
        PyErr_SetString(PyExc_MemoryError,
            "PyGpuNdArray_empty: Failed to allocate temporary space");
        return NULL;
    }

    // start from the end to compute strides
    for (int i = shplen-1; i >= 0; --i)
    {
        PyObject* shp_el_obj = PySequence_GetItem(shape, i);
        if(shp_el_obj == NULL)
        {
            // shouldn't happen since we checked length before...
            PyErr_SetString(PyExc_RuntimeError, "PyGpuNdArray_empty: Index out of bound in sequence");
            free(newdims);
            return NULL;
        }

        int shp_el = PyInt_AsLong(shp_el_obj);
        Py_DECREF(shp_el_obj);

        newdims[i] = shp_el;
    }

    PyObject* rval = PyGpuNdArray_Empty(shplen, newdims, typecode, fortran);

    free(newdims);

    return (PyObject*)rval;
}

static PyMethodDef PyGpuNdArray_methods[] =
{
    {"__array__",
        (PyCFunction)PyGpuNdArray_CreateArrayObj, METH_NOARGS,
        "Copy from the device to a numpy ndarray"},
    {"copy",
     (PyCFunction)PyGpuNdArray_copy, METH_VARARGS|METH_KEYWORDS,
        "Create a deep copy of this object."},
    {"view",
        (PyCFunction)PyGpuNdArray_View, METH_NOARGS,
        "Create a view of this object."},
    {"__copy__",
        (PyCFunction)PyGpuNdArray_Copy, METH_NOARGS,
        "Create a copy of this object as numpy does. Why numpy do a copy of the data when the object is a view?"},
    {"__deepcopy__",
        (PyCFunction)PyGpuNdArray_DeepCopy, METH_O,
        "Create a copy of this object"},
/*
    {"reduce_sum",
        (PyCFunction)PyGpuNdArray_ReduceSum, METH_O,
        "Reduce over the given dimensions by summation"},
    {"exp",
        (PyCFunction)PyGpuNdArray_Exp, METH_NOARGS,
        "Return the exponential of all elements"},
    {"reshape",
        (PyCFunction)PyGpuNdArray_Reshape, METH_O,
        "Return a reshaped view (or copy) of this ndarray\n\
            The required argument is a tuple of integers specifying the shape of the new ndarray."},
    {"_set_stride",
        (PyCFunction)PyGpuNdArray_SetStride, METH_VARARGS,
        "For integer arguments (i, s), set the 'i'th stride to 's'"},
    {"_set_shape_i",
        (PyCFunction)PyGpuNdArray_SetShapeI, METH_VARARGS,
        "For integer arguments (i, s), set the 'i'th shape to 's'"},
    */
    {NULL, NULL, NULL, NULL}  /* Sentinel */
};

//PyArray_CopyInto(PyArrayObject* dest, PyArrayObject* src)¶
//PyObject* PyArray_NewCopy(PyArrayObject* old, NPY_ORDER order)¶


static PyObject *
PyGpuNdArray_get_shape(PyGpuNdArrayObject *self, void *closure)
{
    DPRINTF("PyGpuNdArray_get_shape\n");

    if (PyGpuNdArray_NDIM(self) < 0)
    {
        PyErr_SetString(PyExc_ValueError, "PyGpuNdArray not initialized");
        return NULL;
    }
    PyObject * rval = PyTuple_New(PyGpuNdArray_NDIM(self));
    for (int i = 0; i < PyGpuNdArray_NDIM(self); ++i)
    {
        if (!rval || PyTuple_SetItem(rval, i, PyInt_FromLong(PyGpuNdArray_DIMS(self)[i])))
        {
            Py_XDECREF(rval);
            return NULL;
        }

    }
    return rval;
}

static int
PyGpuNdArray_set_shape(PyGpuNdArrayObject *self, PyObject *value, void *closure)
{
    PyErr_SetString(PyExc_NotImplementedError, "TODO: call reshape");
    return -1;
}

static PyObject *
PyGpuNdArray_get_strides(PyGpuNdArrayObject *self, void *closure)
{
  if ( PyGpuNdArray_NDIM(self) < 0){
      PyErr_SetString(PyExc_ValueError, "PyGpuNdArrayObject not initialized");
      return NULL;
    }
  PyObject * rval = PyTuple_New( PyGpuNdArray_NDIM(self));
  for (int i = 0; i < PyGpuNdArray_NDIM(self); ++i){
      if (!rval || PyTuple_SetItem(rval, i, PyInt_FromLong(PyGpuNdArray_STRIDES(self)[i]))){
	  Py_XDECREF(rval);
	  return NULL;
        }
    }
  return rval;
}

static PyObject *
PyGpuNdArray_get_data(PyGpuNdArrayObject *self, void *closure)
{
    return PyInt_FromLong((long int) PyGpuNdArray_DATA(self));
}

static PyObject *
PyGpuNdArray_get_flags(PyGpuNdArrayObject *self, void *closure)
{
    PyObject * dict = PyDict_New();

    PyObject * str= PyString_FromString("C_CONTIGUOUS");
    PyObject * i = PyBool_FromLong(PyGpuNdArray_ISCONTIGUOUS(self));
    PyDict_SetItem(dict, str, i);
    Py_DECREF(str);
    Py_DECREF(i);

    str= PyString_FromString("F_CONTIGUOUS");
    i = PyBool_FromLong(PyGpuNdArray_CHKFLAGS(self, NPY_F_CONTIGUOUS));
    PyDict_SetItem(dict, str, i);
    Py_DECREF(str);
    Py_DECREF(i);

    str= PyString_FromString("WRITEABLE");
    i = PyBool_FromLong(PyGpuNdArray_ISWRITEABLE(self));
    PyDict_SetItem(dict, str, i);
    Py_DECREF(str);
    Py_DECREF(i);

    str= PyString_FromString("ALIGNED");
    i = PyBool_FromLong(PyGpuNdArray_ISALIGNED(self));
    PyDict_SetItem(dict, str, i);
    Py_DECREF(str);
    Py_DECREF(i);

    str= PyString_FromString("UPDATEIFCOPY");
    i = PyBool_FromLong(PyGpuNdArray_CHKFLAGS(self, NPY_UPDATEIFCOPY));
    PyDict_SetItem(dict, str, i);
    Py_DECREF(str);
    Py_DECREF(i);

    str= PyString_FromString("OWNDATA");
    i = PyBool_FromLong(PyGpuNdArray_CHKFLAGS(self, NPY_OWNDATA));
    PyDict_SetItem(dict, str, i);
    Py_DECREF(str);
    Py_DECREF(i);

    return dict;
}
static PyObject *
PyGpuNdArray_get_ndim(PyGpuNdArrayObject *self, void *closure)
{
    return PyInt_FromLong((long int) PyGpuNdArray_NDIM(self));
}
static PyObject *
PyGpuNdArray_get_offset(PyGpuNdArrayObject *self, void *closure)
{
    return PyInt_FromLong((long int) PyGpuNdArray_OFFSET(self));
}
static PyObject *
PyGpuNdArray_get_data_allocated(PyGpuNdArrayObject *self, void *closure)
{
    return PyInt_FromLong((long int) self->data_allocated);
}
static PyObject *
PyGpuNdArray_get_size(PyGpuNdArrayObject *self, void *closure)
{
    return PyInt_FromLong((long int) PyGpuNdArray_SIZE(self));
}

static PyObject *
PyGpuNdArray_get_base(PyGpuNdArrayObject *self, void *closure)
{
    if (!PyGpuNdArray_BASE(self)){
        Py_INCREF(Py_None);
        return Py_None;
    }
    PyObject * ret = PyGpuNdArray_BASE(self);
    Py_INCREF(ret);
    return ret;
}

static PyObject *
PyGpuNdArray_get_dtype(PyArrayObject *self)
{
    Py_INCREF(PyGpuNdArray_DESCR(self));
    PyObject * ret = (PyObject *)PyGpuNdArray_DESCR(self);
    return ret;
}

static PyObject *
PyGpuNdArray_get_itemsize(PyArrayObject *self)
{
    return (PyObject *)PyInt_FromLong(PyGpuNdArray_ITEMSIZE(self));
}

static PyGetSetDef PyGpuNdArray_getset[] = {
    {(char*)"base",
        (getter)PyGpuNdArray_get_base,
        NULL,
        (char*)"Return the object stored in the base attribute",
        NULL},
    {(char*)"bytes",
        (getter)PyGpuNdArray_get_data,
        NULL,
        (char*)"device data pointer",
        NULL},
    {(char*)"shape",
        (getter)PyGpuNdArray_get_shape,
        (setter)PyGpuNdArray_set_shape,
        (char*)"shape of this ndarray (tuple)",
        NULL},
    {(char*)"strides",
        (getter)PyGpuNdArray_get_strides,
        NULL,//(setter)PyGpuNdArray_set_strides,
        (char*)"data pointer strides (in elements)",
        NULL},
    {(char*)"ndim",
        (getter)PyGpuNdArray_get_ndim,
        NULL,
        (char*)"The number of dimensions in this object",
        NULL},
    {(char*)"offset",
        (getter)PyGpuNdArray_get_offset,
        NULL,
        (char*)"Return the offset value",
        NULL},
    {(char*)"size",
        (getter)PyGpuNdArray_get_size,
        NULL,
        (char*)"The number of elements in this object.",
        NULL},
    {(char*)"data_allocated",
        (getter)PyGpuNdArray_get_data_allocated,
        NULL,
        (char*)"The size of the allocated memory on the device.",
        NULL},
    {(char*)"itemsize",
        (getter)PyGpuNdArray_get_itemsize,
        NULL,
        (char*)"The size of the base element.",
        NULL},
    {(char*)"dtype",
	(getter)PyGpuNdArray_get_dtype,
	NULL,
        (char*)"The dtype of the element",
	NULL},
    {(char*)"flags",
        (getter)PyGpuNdArray_get_flags,
        NULL,
        (char*)"Return the flags as a dictionary",
        NULL},
    {NULL, NULL, NULL, NULL}  /* Sentinel */
};

// Will by called by __len__ in Python
static Py_ssize_t
PyGpuNdArray_len(PyObject * py_self)
{
    PyGpuNdArrayObject * self = (PyGpuNdArrayObject*) py_self;
    if (PyGpuNdArray_NDIM(self) <= 0)
    {
        return (Py_ssize_t) 0;
    }
    else
    {
        return (Py_ssize_t) PyGpuNdArray_DIMS(self)[0];
    }
}

static int
PyGpuNdArray_add_offset(PyGpuNdArrayObject * self, int offset)
{
    DPRINTF("PyGpuNdArray_add_offset: %p %d\n", self, offset);

#if OFFSET
    PyGpuNdArray_OFFSET(self) += offset;
#else
    PyGpuNdArray_DATA(self) += offset;
#endif
    return 0;
}


static int
PyGpuNdArray_set_data(PyGpuNdArrayObject * self, char * data, PyObject * base, int offset)
{
    DPRINTF("PyGpuNdArray_set_data: %p %p %p %d\n", self, data, base, offset);
    if (self->data_allocated)
    {
        assert(PyGpuNdArray_DATA(self));
        if (device_free(PyGpuNdArray_DATA(self)))
        {
            PyGpuNdArray_DATA(self) = NULL;
            self->data_allocated = 0;
            DPRINTF("PyGpuNdArray_set_data: device_free failed!\n");
            PyErr_SetString(PyExc_ValueError, "PyGpuNdArray_set_data: device_free failed");
            return -1;
        }
    }

    // Get the original base object (base.base.base...)
    // TODO: check that base is indeed a CudaNdarray?
    PyObject * orig_base = base;
    // base is not always a PyGpuNdArrayObject. It can be a GpuArray from pycuda, ...
    while (orig_base && PyGpuNdArray_Check(orig_base) && ((PyGpuNdArrayObject*) orig_base)->base)
    {
        // base_base is itself a view
        orig_base = ((PyGpuNdArrayObject*) orig_base)->base;
    }

    //N.B. XDECREF and XINCREF are no-ops for NULL pointers
    if (PyGpuNdArray_BASE(self) != orig_base)
    {
        Py_XDECREF(PyGpuNdArray_BASE(self));
        PyGpuNdArray_BASE(self) = orig_base;
        Py_XINCREF(PyGpuNdArray_BASE(self));
    }
    self->data_allocated = 0;
#if OFFSET
    PyGpuNdArray_DATA(self) = data;
    PyGpuNdArray_OFFSET(self) = offset;
#else
    PyGpuNdArray_DATA(self) = data + offset;
#endif

    return 0;
}

// Will by called by __getitem__ in Python
static PyObject *
PyGpuNdArray_Subscript(PyObject * py_self, PyObject * key)
{
    DPRINTF("Subscript start\n");
    PyGpuNdArrayObject * self = (PyGpuNdArrayObject*) py_self;
    PyObject * py_rval = NULL;
    PyGpuNdArrayObject * rval = NULL;
    PyObject * intobj = NULL;

    //PyObject_Print(key, stderr, 0);

    if (key == Py_Ellipsis)
    {
        DPRINTF("Subscript with ellipse \n");
        Py_INCREF(py_self);
        DPRINTF("Subscript with ellipse end\n");
        return py_self;
    }
    if ((intobj=PyNumber_Int(key))) //INDEXING BY INTEGER
    {
#ifdef DEBUG
        PyGpuNdArray_fprint(stderr, self);
#endif
        DPRINTF("Subscript with int \n");

        int d_idx = PyInt_AsLong(intobj);
        Py_DECREF(intobj); intobj=NULL;

        DPRINTF("Subscript with int 1\n");
        if (PyGpuNdArray_NDIM(self) == 0) {
            PyErr_SetString(PyExc_IndexError, "0-d arrays can't be indexed");
            return NULL;
        }else if (PyGpuNdArray_NDIM(self)< 0){
            PyErr_SetString(PyExc_IndexError, "nd arrays must have a number of dim > 0!");
            return NULL;
        }
        int d_dim = PyGpuNdArray_DIMS(self)[0];
        int offset = 0;
        DPRINTF("Subscript with int 2\n");

        if ((d_idx >= 0) && (d_idx < d_dim)) {
            //normal indexing
            offset += d_idx * PyGpuNdArray_STRIDES(self)[0];
        }
        else if ((d_idx < 0) && (d_idx >= -d_dim)) {
            //end-based indexing
            // d_idx is negative
            offset += (d_dim + d_idx) * PyGpuNdArray_STRIDES(self)[0];
        } else {
            PyErr_SetString(PyExc_IndexError, "index out of bounds");
            return NULL;
        }
        DPRINTF("Subscript with int 3\n");

        //Add the original offset
        offset += PyGpuNdArray_OFFSET(self);

        //allocate our subtensor view
        py_rval = PyGpuNdArray_New(PyGpuNdArray_NDIM(self) - 1);
        rval = (PyGpuNdArrayObject*) py_rval;
        if (!rval) return NULL;

        //TODO: find how to refcount on the descr!
        PyGpuNdArray_DESCR(py_rval) = PyGpuNdArray_DESCR(self);

        DPRINTF("Subscript with int 4\n");
        //initialize the view's data pointer to our own.
        assert (0 == rval->data_allocated);
        if (PyGpuNdArray_set_data(rval, PyGpuNdArray_DATA(self), (PyObject *) self, offset)){
            Py_DECREF(rval);
            return NULL;
        }
        DPRINTF("Subscript with int 5\n");

        for (int d = 1; d < PyGpuNdArray_NDIM(self); ++d) {
            PyGpuNdArray_STRIDE(rval, d-1) = PyGpuNdArray_STRIDES(self)[d];
            PyGpuNdArray_DIM(rval, d-1) = PyGpuNdArray_DIMS(self)[d];
        }
    }
    else {
        PyErr_Clear();
    }
    if (PySlice_Check(key)) //INDEXING BY SLICE
    {
        DPRINTF("Subscript with slice \n");
        if (PyGpuNdArray_NDIM(self) == 0)
        {
            PyErr_SetString(PyExc_ValueError, "cannot slice a 0-d array");
            return NULL;
        }

        int d_dim = PyGpuNdArray_DIMS(self)[0];
        Py_ssize_t start, stop, step, slen;
        if (PySlice_GetIndicesEx((PySliceObject*)key, d_dim, &start, &stop, &step, &slen)) {
            return NULL;
        }

        DPRINTF("start %zd\nstop %zd\n step %zd\n slen %zd\n",
                start, stop, step, slen);

        //allocate our subtensor view
        py_rval = PyGpuNdArray_New(PyGpuNdArray_NDIM(self));
        rval = (PyGpuNdArrayObject*) py_rval;
        if (!rval) return NULL;

        //TODO: find how to refcount on the descr!
        PyGpuNdArray_DESCR(py_rval) = PyGpuNdArray_DESCR(self);
        assert (0 == rval->data_allocated);
        if (PyGpuNdArray_set_data(rval,
                                  PyGpuNdArray_DATA(self),
                                  py_self,
                                  start * PyGpuNdArray_STRIDE(self, 0)
                                  + PyGpuNdArray_OFFSET(self))) {
            Py_DECREF(rval);
            return NULL;
        }

        //initialize dimension 0 of rval
        PyGpuNdArray_STRIDE(rval, 0) = step * PyGpuNdArray_STRIDES(self)[0];
        PyGpuNdArray_DIM(rval, 0) = slen;
        DPRINTF("rval stride %d\n", PyGpuNdArray_STRIDES(rval)[0]);
        // initialize dimensions > 0 of rval
        for (int d = 1; d < PyGpuNdArray_NDIM(self); ++d) {
            PyGpuNdArray_STRIDE(rval, d) = PyGpuNdArray_STRIDES(self)[d];
            PyGpuNdArray_DIM(rval, d) = PyGpuNdArray_DIMS(self)[d];
        }
    }
    if (PyTuple_Check(key)) //INDEXING BY TUPLE
    {
        DPRINTF("Subscript with tuple \n");
        //elements of the tuple can be either integers or slices
        //the dimensionality of the view we will return is diminished for each slice in the tuple
        int tuple_start_index = 0;
        if (PyTuple_Size(key) > PyGpuNdArray_NDIM(self))
        {
            if (PyTuple_GetItem(key, 0) == Py_Ellipsis &&
                PyTuple_Size(key) == PyGpuNdArray_NDIM(self) + 1)
            {
                tuple_start_index = 1;
                DPRINTF("Subscript with tuple staring with an extra ellipse"
                        " at the start.\n");
            }
            else{
                PyErr_SetString(PyExc_IndexError,
                                "index error, specified more dimensions then"
                                " the number of existing dimensions");
                return NULL;
            }
        }

        //calculate the number of dimensions in the return value
        int rval_nd = PyGpuNdArray_NDIM(self);
        for (int tuple_d = tuple_start_index; tuple_d < PyTuple_Size(key);
             ++tuple_d)
        {
            //On some paltform PyInt_Check(<type 'numpy.int64'>) return true, other it return false.
            //So we use PyArray_IsAnyScalar that should covert everything.
            rval_nd -= PyArray_IsAnyScalar(PyTuple_GetItem(key, tuple_d));
        }

        //allocate our subtensor view
        py_rval = PyGpuNdArray_New(rval_nd);
        rval = (PyGpuNdArrayObject*) py_rval;
        if (!rval) return NULL;
        assert (0 == rval->data_allocated);

        //TODO: find how to refcount on the descr!
        PyGpuNdArray_DESCR(py_rval) = PyGpuNdArray_DESCR(self);

        //initialize the view's data pointer to our own.
        if (PyGpuNdArray_set_data(rval, PyGpuNdArray_DATA(self),
                                  py_self, PyGpuNdArray_OFFSET(self)))
        {
            Py_DECREF(rval);
            return NULL;
        }

        // rval_d will refer to the current dimension in the rval.
        // It will not be incremented for integer keys, but will be incremented for slice
        // keys
        int rval_d = 0;

        for (int self_d = 0, tuple_d = tuple_start_index;
             self_d < PyGpuNdArray_NDIM(self); ++self_d, ++tuple_d)
        {
            // keys can be shorter than PyGpuNdArray_NDIM(self).
            // when that happens, it means that the remaining dimensions are "full slices"
            if (tuple_d >= PyTuple_Size(key))
            {
                PyGpuNdArray_STRIDE(rval, rval_d) =
                    PyGpuNdArray_STRIDES(self)[tuple_d];
                PyGpuNdArray_DIM(rval, rval_d) =
                    PyGpuNdArray_DIMS(self)[tuple_d];
                ++rval_d;
                DPRINTF("Subscript extra dims to append %d %d\n",
                        PyGpuNdArray_STRIDE(rval, rval_d),
                        PyGpuNdArray_DIM(rval, rval_d));
            }
            else
            {
                PyObject * key_d = PyTuple_GetItem(key, tuple_d);

                if (PySlice_Check(key_d))
                {
                    Py_ssize_t start, stop, step, slen;
                    if (PySlice_GetIndicesEx((PySliceObject*)key_d,
                                             PyGpuNdArray_DIMS(self)[self_d],
                                             &start, &stop, &step, &slen))
                    {
                        Py_DECREF(rval);
                        return NULL;
                    }
                    PyGpuNdArray_add_offset(rval, start * PyGpuNdArray_STRIDES(self)[self_d]);
                    PyGpuNdArray_STRIDE(rval, rval_d) = step * PyGpuNdArray_STRIDES(self)[self_d];
                    PyGpuNdArray_DIM(rval, rval_d) = slen;

                    DPRINTF("rval_d %zd self_d %zd\n start %zd\nstop %zd\n step %zd\n slen %zd\n",
                            rval_d, self_d, start, stop, step, slen);
                    ++rval_d;
                }
                else if ((intobj=PyNumber_Int(key_d)))
                {
                    assert(PyArray_IsAnyScalar(key_d));
                    int d_idx = PyInt_AsLong(intobj);
                    Py_DECREF(intobj);
                    intobj = NULL;
                    int d_dim = PyGpuNdArray_DIMS(self)[self_d];

                    if ((d_idx >= 0) && (d_idx < d_dim))
                    {
                        //normal indexing
                        PyGpuNdArray_add_offset(rval, d_idx * PyGpuNdArray_STRIDES(self)[self_d]);
                    }
                    else if ((d_idx < 0) && (d_idx >= -d_dim))
                    {
                        //end-based indexing
                        PyGpuNdArray_add_offset(rval, (d_dim + d_idx) * PyGpuNdArray_STRIDES(self)[self_d]);
                    }
                    else
                    {
                        PyErr_SetString(PyExc_IndexError, "index out of bounds");
                        Py_DECREF(rval);
                        return NULL;
                    }
                }
                else if (key_d == Py_Ellipsis)
                {
                    if (self_d != 0){
                        PyErr_Format(PyExc_IndexError,
                                     "Ellipsis supported only at the start of"
                                     " the tuple");
                        Py_DECREF(rval);
                        return NULL;
                    }
                    DPRINTF("Substript with tuple with the first element an ellipse\n");
                    for( ; self_d < (rval_nd - PyTuple_Size(key) + 1); self_d++)
                    {
                        PyGpuNdArray_STRIDE(rval, rval_d) =
                            PyGpuNdArray_STRIDES(self)[self_d];
                        PyGpuNdArray_DIM(rval, rval_d) =
                            PyGpuNdArray_DIMS(self)[self_d];
                        DPRINTF("Ellipse append dimensions self_%d with %d %d\n",
                                self_d,
                                PyGpuNdArray_STRIDE(rval, rval_d),
                                PyGpuNdArray_DIM(rval, rval_d));
                        ++rval_d;
                    }
                    tuple_start_index = 1;
                    self_d--;
                }
                else
                {
                    PyErr_Clear(); // clear the error set by PyNumber_Int
                    PyErr_Format(PyExc_IndexError,
                                 "index must be either int or slice. Got %s",
                                 PyString_AsString(PyObject_Str(key_d)));
                    Py_DECREF(rval);
                    return NULL;
                }
            }
        }
    }
    if (py_rval)
    {
#ifdef DEBUG
        PyGpuNdArray_fprint(stderr, self);
        PyGpuNdArray_fprint(stderr, rval);
#endif
    }
    else
    {
        PyErr_SetString(PyExc_NotImplementedError, "Unknown key type");
        return NULL;
    }

    // Set flags
    if (PyGpuNdArray_ISWRITEABLE(self)) {
        PyGpuNdArray_FLAGS(rval) |= NPY_WRITEABLE;
    } else {
        PyGpuNdArray_FLAGS(rval) &= ~NPY_WRITEABLE;
    }
    PyGpuNdArray_FLAGS(rval) &= ~NPY_OWNDATA;
    if (PyGpuNdArray_ISALIGNED(self)) {
        PyGpuNdArray_FLAGS(rval) |= NPY_ALIGNED;
    } else {
        PyGpuNdArray_FLAGS(rval) &= ~NPY_ALIGNED;
    }
    PyGpuNdArray_FLAGS(rval) &= ~NPY_UPDATEIFCOPY;

    if (false && PyGpuNdArray_NDIM(rval) == 0) {
        //Numpy is not consistent here
        //When we create a new numpy ndarray of 0 dim, it is not f contiguous
        //But when we take a subtensor that is of 0 dim, it is f contiguous!
        //We make as them for now...
        PyGpuNdArray_FLAGS(rval) &= ~NPY_F_CONTIGUOUS;
        PyGpuNdArray_FLAGS(rval) |= NPY_C_CONTIGUOUS;
    } else {
        if (PyGpuNdArray_is_c_contiguous(rval)) {
            PyGpuNdArray_FLAGS(rval) |= NPY_C_CONTIGUOUS;
        } else {
            PyGpuNdArray_FLAGS(rval) &= ~NPY_C_CONTIGUOUS;
        }
        if (PyGpuNdArray_is_f_contiguous(rval)) {
            PyGpuNdArray_FLAGS(rval) |= NPY_F_CONTIGUOUS;
        } else {
            PyGpuNdArray_FLAGS(rval) &= ~NPY_F_CONTIGUOUS;
        }
    }

    DPRINTF("Subscript end\n");
    return py_rval;
}

PyMappingMethods PyGpuNdArrayMappingMethods = {
    PyGpuNdArray_len, //lenfunc mp_length;               __len__
    PyGpuNdArray_Subscript, //binaryfunc mp_subscript;   __getitem__
    0 //PyGpuNdArray_setitem //objobjargproc mp_ass_subscript;                __setitem__
};

static PyTypeObject PyGpuNdArrayType =
{
    PyObject_HEAD_INIT(NULL)
    0,                         /*ob_size*/
    "GpuNdArray",             /*tp_name*/
    sizeof(PyGpuNdArrayObject),       /*tp_basicsize*/
    0,                         /*tp_itemsize*/
    (destructor)PyGpuNdArrayObject_dealloc, /*tp_dealloc*/
    0,                         /*tp_print*/
    0,                         /*tp_getattr*/
    0,                         /*tp_setattr*/
    0,                         /*tp_compare*/
    0,                         /*tp_repr*/
    0, //&PyGpuNdArrayObjectNumberMethods, /*tp_as_number*/
    0,                         /*tp_as_sequence*/
    &PyGpuNdArrayMappingMethods,/*tp_as_mapping*/
    0,                         /*tp_hash */
    0,                         /*tp_call*/
    0,                         /*tp_str*/
    0,                         /*tp_getattro*/
    0,                         /*tp_setattro*/
    0,                         /*tp_as_buffer*/
    Py_TPFLAGS_DEFAULT | Py_TPFLAGS_BASETYPE | Py_TPFLAGS_CHECKTYPES, /*tp_flags*/
    "PyGpuNdArrayObject objects",     /* tp_doc */
    0,                         /* tp_traverse */
    0,                         /* tp_clear */
    0,                         /* tp_richcompare */
    0,                         /* tp_weaklistoffset */
    0,                         /* tp_iter */
    0,                         /* tp_iternext */
    PyGpuNdArray_methods,       /* tp_methods */
    0, //PyGpuNdArray_members,       /* tp_members */ //TODO
    PyGpuNdArray_getset,        /* tp_getset */
    0,                         /* tp_base */
    0,                         /* tp_dict */
    0,                         /* tp_descr_get */
    0,                         /* tp_descr_set */
    0,                         /* tp_dictoffset */
    (initproc)PyGpuNdArray_init,/* tp_init */
    0,                         /* tp_alloc */
    PyGpuNdArray_new,           /* tp_new */
};

//////////////////////////////////////
//
// C API FOR PyGpuNdArrayObject
//
//////////////////////////////////////
PyObject *
PyGpuNdArray_New(int nd)
{
    DPRINTF("PyGpuNdArray_New start\n");
    PyGpuNdArrayObject *self = (PyGpuNdArrayObject *)PyGpuNdArrayType.tp_alloc(&PyGpuNdArrayType, 0);
    if (self == NULL) {
        PyErr_SetString(PyExc_RuntimeError, "PyGpuNdArray_New failed to allocate self");
        return NULL;
    }
    PyGpuNdArray_null_init(self);

    if (nd == 0) {
        PyGpuNdArray_NDIM(self) = 0;
    }
    else if (nd > 0) {
        if (PyGpuNdArray_set_nd(self, nd)) {
            Py_DECREF(self);
            return NULL;
        }
    }
    ++_outstanding_mallocs[1];
    DPRINTF("PyGpuNdArray_New end\n");
    return (PyObject *)self;
}

int
PyGpuNdArray_Check(const PyObject * ob)
{
    DPRINTF("PyGpuNdArray_Check\n");
    //TODO: doesn't work with inheritance
    return PyGpuNdArray_CheckExact(ob);
}
int
PyGpuNdArray_CheckExact(const PyObject * ob)
{
    DPRINTF("PyGpuNdArray_CheckExact\n");
    return ((ob->ob_type == &PyGpuNdArrayType) ? 1 : 0);
}

<<<<<<< HEAD
static PyObject *
PyGpuNdArray_as_c_contiguous(PyObject* dummy, PyObject* args, PyObject *kargs)
{
    DPRINTF("PyGpuNdArray_as_c_contiguous:start\n");
    static const char *kwlist[] = {"a", "dtype", NULL};
    PyArray_Descr *typecode = NULL;
    PyObject *self_ = NULL;

    if (!PyArg_ParseTupleAndKeywords(args, kargs, "O|O&",
                                     (char **)kwlist,
                                     &self_,
                                     PyArray_DescrConverter,
                                     &typecode)) {
        Py_XDECREF(typecode);
        Py_XDECREF(self_);
        return NULL;
    }
    assert(typecode == NULL);
    if (!PyGpuNdArray_Check(self_)){
        PyErr_SetString(PyExc_TypeError,
                        "PyGpuNdArray_as_c_contiguous:"
                        " PyGpuNdArrayObject required");
        return NULL;
    }

    PyGpuNdArrayObject *self = (PyGpuNdArrayObject*)self_;
    if (PyGpuNdArray_is_c_contiguous(self)){
        Py_INCREF(self);
        if (PyGpuNdArray_NDIM(self) == 0){
            //numpy.ascontiguous() always return object with 1d.
            DPRINTF("PyGpuNdArray_as_c_contiguous: upcast to 1d tensor end\n");
            PyObject * rval = PyGpuNdArray_View(self);
            if (!rval)
                return NULL;
            PyGpuNdArray_set_nd((PyGpuNdArrayObject*)rval, 1);
            PyGpuNdArray_DIM(rval, 0) = 1;
            PyGpuNdArray_STRIDE(rval, 0) = PyGpuNdArray_ITEMSIZE(rval);
            return rval;
        }
        DPRINTF("PyGpuNdArray_as_c_contiguous: no copy end\n");
        return (PyObject*)self;
    }

    PyObject * ret = PyGpuNdArray_Copy(self);
    DPRINTF("PyGpuNdArray_as_c_contiguous: copy end\n");
    return ret;
}
static PyObject *
PyGpuNdArray_as_f_contiguous(PyObject* dummy, PyObject* args, PyObject *kargs)
{
    DPRINTF("PyGpuNdArray_as_f_contiguous:start\n");
    static const char *kwlist[] = {"a", "dtype", NULL};
    PyArray_Descr *typecode = NULL;
    PyObject *self_ = NULL;

    if (!PyArg_ParseTupleAndKeywords(args, kargs, "O|O&",
                                     (char **)kwlist,
                                     &self_,
                                     PyArray_DescrConverter,
                                     &typecode)) {
        Py_XDECREF(typecode);
        Py_XDECREF(self_);
        return NULL;
    }
    assert(typecode == NULL);
    if (!PyGpuNdArray_Check(self_)){
        PyErr_SetString(PyExc_TypeError,
                        "PyGpuNdArray_as_f_contiguous:"
                        " PyGpuNdArrayObject required");
        return NULL;
    }

    PyGpuNdArrayObject *self = (PyGpuNdArrayObject*)self_;
    if (PyGpuNdArray_is_f_contiguous(self)){
        Py_INCREF(self);
        if (PyGpuNdArray_NDIM(self) == 0){
            //numpy.ascontiguous() always return object with 1d.
            PyObject * rval = PyGpuNdArray_View(self);
            if (!rval)
                return NULL;
            PyGpuNdArray_set_nd((PyGpuNdArrayObject*)rval, 1);
            PyGpuNdArray_DIM(rval, 0) = 1;
            PyGpuNdArray_STRIDE(rval, 0) = PyGpuNdArray_ITEMSIZE(rval);
            DPRINTF("PyGpuNdArray_as_f_contiguous: upcast to 1d tensor end\n");
            return rval;
        }
        DPRINTF("PyGpuNdArray_as_f_contiguous: no copy end\n");
        return (PyObject*)self;
    }

    PyObject * ret = PyGpuNdArray_Copy(self, NPY_FORTRANORDER);
    DPRINTF("PyGpuNdArray_as_f_contiguous: copy end\n");
    return ret;
}
=======
#ifdef WITH_OPENCL
#ifdef __APPLE__
#include <OpenCL/opencl.h>
#else
#include <CL/opencl.h>
#endif
extern void setup_context(cl_context c);

PyObject *
PyGpuNdArray_set_opencl_context(PyObject *mod, PyObject *ctx) {
    Py_ssize_t v;

    v = PyInt_AsSsize_t(ctx);
    if (v == -1 && PyErr_Occurred())
        return NULL;

    setup_context((cl_context)v);
    
    Py_INCREF(Py_None);
    return Py_None;
}
#endif
>>>>>>> bda45cb0

static PyMethodDef module_methods[] = {
    //{"dimshuffle", PyGpuNdArray_Dimshuffle, METH_VARARGS, "Returns the dimshuffle of a PyGpuNdArray."},
    {"outstanding_mallocs", outstanding_mallocs, METH_VARARGS, "how many more mallocs have been called than free's"},
    {"zeros",
       (PyCFunction)PyGpuNdArray_zeros, METH_VARARGS|METH_KEYWORDS,
       "Create a new PyGpuNdArray with specified shape, filled with zeros."},
    {"empty",
       (PyCFunction)PyGpuNdArray_empty, METH_VARARGS|METH_KEYWORDS,
       "Create a new PyGpuNdArray with specified shape, filled with zeros."},
<<<<<<< HEAD
    {"ascontiguousarray",
       (PyCFunction)PyGpuNdArray_as_c_contiguous, METH_VARARGS|METH_KEYWORDS,
       "If the array is not c contiguous, copy it to a new c contiguous region."},
    {"asfortranarray",
       (PyCFunction)PyGpuNdArray_as_f_contiguous, METH_VARARGS|METH_KEYWORDS,
       "If the array is not f contiguous, copy it to a new c contiguous region."},
=======
#ifdef WITH_OPENCL
    {"set_opencl_context",
     PyGpuNdArray_set_opencl_context, METH_O,
     "Set the OpenCL context to use for allocations and work."},
#endif
>>>>>>> bda45cb0
    {NULL, NULL, NULL, NULL}  /* Sentinel */
};

#ifndef PyMODINIT_FUNC  /* declarations for DLL import/export */
#define PyMODINIT_FUNC void
#endif
PyMODINIT_FUNC
initpygpu_ndarray(void)
{
    import_array();

    PyObject* m;

    if (PyType_Ready(&PyGpuNdArrayType) < 0)
        return;

    m = Py_InitModule3("pygpu_ndarray", module_methods,
                       "Example module that creates an extension type.");

    if (m == NULL)
        return;

    Py_INCREF(&PyGpuNdArrayType);
    PyModule_AddObject(m, "GpuNdArrayObject", (PyObject *)&PyGpuNdArrayType);
#if COMPUTE_GPU_MEM_USED
    for(int i=0;i<TABLE_SIZE;i++){
      _alloc_size_table[i].ptr=NULL;
      _alloc_size_table[i].size=0;
    }
#endif
    //    cublasInit();
    //if (0&&CUBLAS_STATUS_SUCCESS != cublasGetError())
    //{
        //std::cerr << "WARNING: initcuda_ndarray: error initializing device\n";
    //}
/*
    if (0) //TODO: is this necessary?
    {
        int deviceId = 0; // TODO: what number goes here?
        cudaSetDevice(deviceId);
        cudaError_t err = cudaGetLastError();
        if( cudaSuccess != err)
        {
            std::cerr << "Error in SetDevice:" << cudaGetErrorString(err) << "\n";
        }
    }
*/
}

/*
  Local Variables:
  mode:c++
  c-basic-offset:4
  c-file-style:"stroustrup"
  c-file-offsets:((innamespace . 0)(inline-open . 0))
  indent-tabs-mode:nil
  fill-column:79
  End:
*/
// vim: filetype=cpp:expandtab:shiftwidth=4:tabstop=8:softtabstop=4:textwidth=79 :<|MERGE_RESOLUTION|>--- conflicted
+++ resolved
@@ -1347,7 +1347,6 @@
     return ((ob->ob_type == &PyGpuNdArrayType) ? 1 : 0);
 }
 
-<<<<<<< HEAD
 static PyObject *
 PyGpuNdArray_as_c_contiguous(PyObject* dummy, PyObject* args, PyObject *kargs)
 {
@@ -1442,7 +1441,7 @@
     DPRINTF("PyGpuNdArray_as_f_contiguous: copy end\n");
     return ret;
 }
-=======
+
 #ifdef WITH_OPENCL
 #ifdef __APPLE__
 #include <OpenCL/opencl.h>
@@ -1465,7 +1464,6 @@
     return Py_None;
 }
 #endif
->>>>>>> bda45cb0
 
 static PyMethodDef module_methods[] = {
     //{"dimshuffle", PyGpuNdArray_Dimshuffle, METH_VARARGS, "Returns the dimshuffle of a PyGpuNdArray."},
@@ -1476,20 +1474,17 @@
     {"empty",
        (PyCFunction)PyGpuNdArray_empty, METH_VARARGS|METH_KEYWORDS,
        "Create a new PyGpuNdArray with specified shape, filled with zeros."},
-<<<<<<< HEAD
     {"ascontiguousarray",
        (PyCFunction)PyGpuNdArray_as_c_contiguous, METH_VARARGS|METH_KEYWORDS,
        "If the array is not c contiguous, copy it to a new c contiguous region."},
     {"asfortranarray",
        (PyCFunction)PyGpuNdArray_as_f_contiguous, METH_VARARGS|METH_KEYWORDS,
        "If the array is not f contiguous, copy it to a new c contiguous region."},
-=======
 #ifdef WITH_OPENCL
     {"set_opencl_context",
      PyGpuNdArray_set_opencl_context, METH_O,
      "Set the OpenCL context to use for allocations and work."},
 #endif
->>>>>>> bda45cb0
     {NULL, NULL, NULL, NULL}  /* Sentinel */
 };
 
