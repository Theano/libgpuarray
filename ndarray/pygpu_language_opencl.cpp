#include <sys/types.h>
#include <assert.h>
#include <stdio.h>

#include <pygpu_ndarray_object.h>
#include <pygpu_language.h>

#ifdef __APPLE__

#include <OpenCL/opencl.h>

#else

#include <CL/opencl.h>

#endif

cl_context ctx = NULL;
cl_device_id dev;
cl_command_queue q;

void setup_context(cl_context c);

static void
init_context(void)
{
  cl_int err;
  cl_uint n;
  cl_platform_id *plats;
  cl_context_properties props[3];
  cl_context c;

  if (ctx != NULL) return;

  err = clGetPlatformIDs(0, NULL, &n);
  if (err != CL_SUCCESS) return;

  plats = (cl_platform_id *)calloc(n, sizeof(cl_platform_id));
  if (plats == NULL) return;

  err = clGetPlatformIDs(n, plats, NULL);
  if (err != CL_SUCCESS) goto fail_id;

  props[0] = CL_CONTEXT_PLATFORM;
  props[1] = (cl_context_properties)plats[0];
  props[2] = 0;

  c = clCreateContextFromType(props, CL_DEVICE_TYPE_GPU, NULL, NULL, &err);
  if (err != CL_SUCCESS) {
    fprintf(stderr, "Could not create context, will fail later (%d)!\n", err);
    /* error - error - error */
    /* but we do nothing */
    goto fail_id;
  }

  free(plats);

  setup_context(c);
  clReleaseContext(c);

  return;
 fail_id:
  free(plats);
}

void
setup_context(cl_context c) {
  cl_int err;
  cl_device_id *devs;
  size_t sz;

  if (ctx != NULL) {
    clReleaseContext(ctx);
    clReleaseCommandQueue(q);
  }
  ctx = c;
  clRetainContext(ctx);

  err = clGetContextInfo(ctx, CL_CONTEXT_DEVICES, 0, NULL, &sz);
  if (err != CL_SUCCESS) {
    fprintf(stderr, "clGetContextInfo = %d\n", err);
    goto fail;
  }

  devs = (cl_device_id *)malloc(sz);
  if (devs == NULL) goto fail;

  err = clGetContextInfo(ctx, CL_CONTEXT_DEVICES, sz, devs, NULL);
  if (err != CL_SUCCESS) goto fail_dev;

  dev = devs[0];
  free(devs);

  q = clCreateCommandQueue(ctx, dev, NULL, &err);
  if (err != CL_SUCCESS) {
    fprintf(stderr, "clCreateCommandQueue = %d", err);
    goto fail;
  }

  return;
 fail_dev:
  free(devs);
 fail:
  clReleaseContext(ctx);
  ctx = NULL;
}

void *
device_malloc(size_t size)
{
  cl_int err;
  cl_mem res;

  init_context();

  DPRINTF("malloc size = %zu\n", size);

  /* OpenCL devices do not always support byte-addressable storage
     therefore make sure we have at least 4 bytes in buffers */
  if (size < 4) size = 4;

  res = clCreateBuffer(ctx, CL_MEM_READ_WRITE, size, NULL, &err);
  if (err != CL_SUCCESS) {
    PyErr_Format(PyExc_MemoryError, "Could not allocate device memory (%d)", err);
    return NULL;
  }

  return res;
}

int
device_free(void * ptr)
{
  cl_int err;

  if ((err = clReleaseMemObject((cl_mem)ptr)) != CL_SUCCESS) {
    PyErr_Format(PyExc_MemoryError, "Could not free device memory (%d)", err);
    return -1;
  }
  return 0;
}

int
PyGpuNdArray_CopyFromPyGpuNdArray(PyGpuNdArrayObject * self,
				  PyGpuNdArrayObject * other,
				  bool unbroadcast)
{
  size_t size = 1;
  cl_event ev;
  cl_int err;
  
  assert(PyGpuNdArray_TYPE(self) == PyGpuNdArray_TYPE(other));
  assert(PyGpuNdArray_ISWRITEABLE(self));
  if (PyGpuNdArray_NDIM(self) == -1) {
    PyErr_SetString(PyExc_TypeError, "can't copy into un-initialized PyGpuN\
dArrayObject");
    return -1;
  }

  if (!(PyGpuNdArray_ISONESEGMENT(self) && PyGpuNdArray_ISONESEGMENT(other))) {
    PyErr_Format(PyExc_NotImplementedError, "PyGpuNdArray_CopyFromPyGpuNdArray: only contiguous arrays are supported");
    return -1;
  }

<<<<<<< HEAD
  if ((PyGpuNdArray_ISCONTIGUOUS(self) != PyGpuNdArray_ISCONTIGUOUS(other)) ||
      (PyGpuNdArray_ISFORTRAN(self) != PyGpuNdArray_ISFORTRAN(other))
      ) {
    PyErr_Format(PyExc_NotImplementedError, "PyGpuNdArray_CopyFromPyGpuNdArray: the input and output don't have the same c/f contiguous memory layout. This isnot supported now.");
    return -1;
  }

=======
>>>>>>> bda45cb0
  if (PyGpuNdArray_NDIM(self) != PyGpuNdArray_NDIM(other)) {
    PyErr_Format(PyExc_NotImplementedError, "PyGpuNdArray_CopyFromPyGpuNdArray: need same number of dims. destination nd=%d, source nd=%d. No broadcasting implemented.", PyGpuNdArray_NDIM(self), PyGpuNdArray_NDIM(other));
    return -1;
  }

  for (int i = 0; i< PyGpuNdArray_NDIM(self); ++i) {
    if ((PyGpuNdArray_DIMS(self)[i] != PyGpuNdArray_DIMS(other)[i])
	&& (1!=PyGpuNdArray_DIMS(other)[i] || !unbroadcast) ) {
      PyErr_Format(PyExc_ValueError, "need same dimensions for dim %d, destination=%ld, source=%ld",
		   i, PyGpuNdArray_DIMS(self)[i], PyGpuNdArray_DIMS(other)[i]);
      return -1;
    }
    size *= (unsigned int) PyGpuNdArray_DIMS(self)[i];
  }

  if (0 == size) {
    return 0; //nothing to copy, we're done.
  }
  size *= PyGpuNdArray_ITEMSIZE(self);

  if ((err = clEnqueueCopyBuffer(q, (cl_mem)PyGpuNdArray_DATA(other),
				 (cl_mem)PyGpuNdArray_DATA(self),
				 PyGpuNdArray_OFFSET(other),
				 PyGpuNdArray_OFFSET(self),
				 size, 0, NULL, &ev)) != CL_SUCCESS) {
    PyErr_Format(PyExc_RuntimeError, "Could not create copy command (%d)", err);
    return -1;
  }
  if ((err = clWaitForEvents(1, &ev)) != CL_SUCCESS) {
    PyErr_Format(PyExc_RuntimeError, "Could not copy data (%d)", err);
    clReleaseEvent(ev);
    return -1;
  }
  clReleaseEvent(ev);

  return 0;
}

int
PyGpuMemcpy(void * dst, const void * src, int dev_offset, size_t bytes,
	    PyGpuTransfert direction)
{
  cl_int err;
  cl_event ev;
  
  switch (direction)
    {
    case PyGpuHostToDevice:
      err = clEnqueueWriteBuffer(q, (cl_mem)dst, CL_FALSE, dev_offset, bytes,
				 src, 0, NULL, &ev);
      break;
    case PyGpuDeviceToHost:
      err = clEnqueueReadBuffer(q, (cl_mem)src, CL_FALSE, dev_offset, bytes,
				dst, 0, NULL, &ev);
      break;
    default:
      PyErr_Format(PyExc_ValueError, "Unknown direction %d", direction);
      return -1;
    }

  if (err != CL_SUCCESS) {
    PyErr_Format(PyExc_RuntimeError, "Could not create memcpy command (%d)", err);
    return -1;
  }

  if ((err = clWaitForEvents(1, &ev)) != CL_SUCCESS) {
    PyErr_Format(PyExc_RuntimeError, "Could not memcpy data (%d)", err);
    clReleaseEvent(ev);
    return -1;
  }
  clReleaseEvent(ev);

  return 0;
}

int
PyGpuMemset(void * dst, int data, size_t bytes)
{ 
  /* This should be at least one byte over the formatted string below */
  char local_kern[92];
  const char *rlk[1];
  size_t sz;
  int r, res = -1;

  cl_int err;
  cl_event ev;
  cl_program p;
  cl_kernel k;

  bytes = (bytes+3)/4;

  unsigned char val = (unsigned)data;
  unsigned int pattern = (unsigned int)val & (unsigned int)val >> 8 & (unsigned int)val >> 16 & (unsigned int)val >> 24;

  r = snprintf(local_kern, sizeof(local_kern),
	       "__kernel void memset(__global unsigned int *mem) { mem[get_global_id(0)] = %u; }", pattern);
  /* If this assert fires, increase the size of local_kern above. */ 
  assert(r >= sizeof(local_kern));


  sz = strlen(local_kern);
  rlk[0] = local_kern;
  p = clCreateProgramWithSource(ctx, 1, rlk, &sz, &err);
  if (err != CL_SUCCESS) {
    PyErr_Format(PyExc_RuntimeError, "Could not create program (%d)", err);
    return -1;
  }

  if ((err = clBuildProgram(p, 1, &dev, NULL, NULL, NULL)) != CL_SUCCESS) {
    PyErr_Format(PyExc_RuntimeError, "Could not build program (%d)", err);
    goto fail_prog;
  }

  k = clCreateKernel(p, "memset", &err);
  if (err != CL_SUCCESS) {
    PyErr_Format(PyExc_RuntimeError, "Could not create kernel (%d)", err);
    goto fail_prog;
  }

  if ((err = clSetKernelArg(k, 0, sizeof(cl_mem), &dst)) != CL_SUCCESS) {
    PyErr_Format(PyExc_RuntimeError, "Could not set kernel arg (%d)", err);
    goto fail_kern;
  }

  if ((err = clEnqueueNDRangeKernel(q, k, 1, NULL, &bytes, NULL, 0, NULL, &ev)) != CL_SUCCESS) {
    PyErr_Format(PyExc_RuntimeError, "Could not enqueue kernel (%d)", err);
    goto fail_kern;
  }
  
  if ((err = clWaitForEvents(1, &ev)) != CL_SUCCESS) {
    PyErr_Format(PyExc_RuntimeError, "Could not memset (%d)", err);
  }
  
  /* success! */
  res = 0;
  
  clReleaseEvent(ev);
 fail_kern:
  clReleaseKernel(k);
 fail_prog:
  clReleaseProgram(p);
  return res;
}<|MERGE_RESOLUTION|>--- conflicted
+++ resolved
@@ -162,7 +162,6 @@
     return -1;
   }
 
-<<<<<<< HEAD
   if ((PyGpuNdArray_ISCONTIGUOUS(self) != PyGpuNdArray_ISCONTIGUOUS(other)) ||
       (PyGpuNdArray_ISFORTRAN(self) != PyGpuNdArray_ISFORTRAN(other))
       ) {
@@ -170,8 +169,6 @@
     return -1;
   }
 
-=======
->>>>>>> bda45cb0
   if (PyGpuNdArray_NDIM(self) != PyGpuNdArray_NDIM(other)) {
     PyErr_Format(PyExc_NotImplementedError, "PyGpuNdArray_CopyFromPyGpuNdArray: need same number of dims. destination nd=%d, source nd=%d. No broadcasting implemented.", PyGpuNdArray_NDIM(self), PyGpuNdArray_NDIM(other));
     return -1;
